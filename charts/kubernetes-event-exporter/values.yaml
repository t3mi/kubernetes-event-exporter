global:
  imagePullSecrets: []

# Default values for event-exporter.
# This is a YAML-formatted file.
# Declare variables to be passed into your templates.

replicaCount: 1

image:
  registry: ghcr.io
  repository: resmoio/kubernetes-event-exporter
  pullPolicy: IfNotPresent
  # Overrides the image tag whose default is the chart appVersion.
  tag: ""

imagePullSecrets: []
nameOverride: ""
fullnameOverride: ""

<<<<<<< HEAD
## Override the deployment namespace
namespaceOverride: ""
=======
# -- Additional labels to add to all resources
additionalLabels: {}
  # app: kubernetes-events-exporter
>>>>>>> c5a08c78

serviceAccount:
  # Specifies whether a service account should be created
  create: true
  # Annotations to add to the service account
  annotations: {}
  # The name of the service account to use.
  # If not set and create is true, a name is generated using the fullname template
  name: ""

deploymentAnnotations: { }
deploymentLabels: {}

podAnnotations: {}
#  prometheus.io/scrape: 'true'
#  prometheus.io/port: '2112'
#  prometheus.io/path: '/metrics'

podLabels: {}

podSecurityContext:
  runAsNonRoot: true
securityContext:
  allowPrivilegeEscalation: false
  capabilities:
    drop:
      - ALL
  readOnlyRootFilesystem: true
  runAsUser: 65530
  runAsGroup: 65530
  seccompProfile:
    type: RuntimeDefault

service:
  type: ClusterIP
  port: 2112

ingress:
  enabled: false
  className: ""
  annotations: {}
    # kubernetes.io/ingress.class: nginx
    # kubernetes.io/tls-acme: "true"
  hosts:
    - host: chart-example.local
      paths:
        - path: /
          pathType: ImplementationSpecific
  tls: []
  #  - secretName: chart-example-tls
  #    hosts:
  #      - chart-example.local

# -- Additional Volume mounts
extraVolumeMounts: []

# -- Additional Volumes
extraVolumes: []

rbac:
  # If true, create & use RBAC resources
  create: true
  namespaced: false
  rules:
  - apiGroups: [ "*" ]
    resources: [ "*" ]
    verbs: [ "get", "watch", "list" ]

resources: {}
  # We usually recommend not to specify default resources and to leave this as a conscious
  # choice for the user. This also increases chances charts run on environments with little
  # resources, such as Minikube. If you do want to specify resources, uncomment the following
  # lines, adjust them as necessary, and remove the curly braces after 'resources:'.
  # limits:
  #   cpu: 100m
  #   memory: 128Mi
  # requests:
  #   cpu: 100m
  #   memory: 128Mi

nodeSelector: {}

tolerations: []

affinity: {}

config: |
  logLevel: error
  logFormat: json
  route:
    routes:
      - match:
          - receiver: "dump"
  receivers:
    - name: "dump"
      stdout: {}

<<<<<<< HEAD

# Enable this if you're using https://github.com/coreos/prometheus-operator
serviceMonitor:
  enabled: false
  # namespace: monitoring

  # Fallback to the prometheus default unless specified
  # interval: 10s

  ## scheme: HTTP scheme to use for scraping. Can be used with `tlsConfig` for example if using istio mTLS.
  # scheme: ""

  ## tlsConfig: TLS configuration to use when scraping the endpoint. For example if using istio mTLS.
  ## Of type: https://github.com/coreos/prometheus-operator/blob/master/Documentation/api.md#tlsconfig
  # tlsConfig: {}

  # bearerTokenFile:
  # Fallback to the prometheus default unless specified
  # scrapeTimeout: 30s

  ## Used to pass Labels that are used by the Prometheus installed in your cluster to select Service Monitors to work with
  ## ref: https://github.com/coreos/prometheus-operator/blob/master/Documentation/api.md#prometheusspec
  additionalLabels: {}

  # Retain the job and instance labels of the metrics pushed to the Pushgateway
  # [Scraping Pushgateway](https://github.com/prometheus/pushgateway#configure-the-pushgateway-as-a-target-to-scrape)
  honorLabels: true

  ## Metric relabel configs to apply to samples before ingestion.
  ## [Metric Relabeling](https://prometheus.io/docs/prometheus/latest/configuration/configuration/#metric_relabel_configs)
  metricRelabelings: []
  # - action: keep
  #   regex: 'kube_(daemonset|deployment|pod|namespace|node|statefulset).+'
  #   sourceLabels: [__name__]

  ## Relabel configs to apply to samples before ingestion.
  ## [Relabeling](https://prometheus.io/docs/prometheus/latest/configuration/configuration/#relabel_config)
  relabelings: []
  # - sourceLabels: [__meta_kubernetes_pod_node_name]
  #   separator: ;
  #   regex: ^(.*)$
  #   targetLabel: nodename
  #   replacement: $1
  #   action: replace
=======
serviceMonitor:
  # -- Enable this if you're using https://github.com/coreos/prometheus-operator
  enabled: false
  # -- Namespace to deploy the ServiceMonitor
  namespace: ""

  # -- Fallback to the prometheus default unless specified
  interval: 30s

  # -- Add custom labels to the ServiceMonitor resource
  additionalLabels: {}
    # prometheus: kube-prometheus

  honorLabels: false

  # -- Path to scrape metrics
  path: /metrics
  # -- Timeout for scrape metrics request
  scrapeTimeout: 10s
>>>>>>> c5a08c78
<|MERGE_RESOLUTION|>--- conflicted
+++ resolved
@@ -1,6 +1,3 @@
-global:
-  imagePullSecrets: []
-
 # Default values for event-exporter.
 # This is a YAML-formatted file.
 # Declare variables to be passed into your templates.
@@ -8,24 +5,18 @@
 replicaCount: 1
 
 image:
-  registry: ghcr.io
-  repository: resmoio/kubernetes-event-exporter
+  repository: ghcr.io/resmoio/kubernetes-event-exporter
   pullPolicy: IfNotPresent
   # Overrides the image tag whose default is the chart appVersion.
-  tag: ""
+  tag: latest
 
 imagePullSecrets: []
 nameOverride: ""
 fullnameOverride: ""
 
-<<<<<<< HEAD
-## Override the deployment namespace
-namespaceOverride: ""
-=======
 # -- Additional labels to add to all resources
 additionalLabels: {}
   # app: kubernetes-events-exporter
->>>>>>> c5a08c78
 
 serviceAccount:
   # Specifies whether a service account should be created
@@ -36,28 +27,21 @@
   # If not set and create is true, a name is generated using the fullname template
   name: ""
 
-deploymentAnnotations: { }
-deploymentLabels: {}
+podAnnotations:
+  prometheus.io/scrape: 'true'
+  prometheus.io/port: '2112'
+  prometheus.io/path: '/metrics'
 
-podAnnotations: {}
-#  prometheus.io/scrape: 'true'
-#  prometheus.io/port: '2112'
-#  prometheus.io/path: '/metrics'
+podSecurityContext: {}
+  # fsGroup: 2000
 
-podLabels: {}
-
-podSecurityContext:
-  runAsNonRoot: true
-securityContext:
-  allowPrivilegeEscalation: false
-  capabilities:
-    drop:
-      - ALL
-  readOnlyRootFilesystem: true
-  runAsUser: 65530
-  runAsGroup: 65530
-  seccompProfile:
-    type: RuntimeDefault
+securityContext: {}
+  # capabilities:
+  #   drop:
+  #   - ALL
+  # readOnlyRootFilesystem: true
+  # runAsNonRoot: true
+  # runAsUser: 1000
 
 service:
   type: ClusterIP
@@ -79,20 +63,12 @@
   #    hosts:
   #      - chart-example.local
 
-# -- Additional Volume mounts
-extraVolumeMounts: []
-
-# -- Additional Volumes
-extraVolumes: []
+## Override the deployment namespace
+namespaceOverride: "monitoring"
 
 rbac:
   # If true, create & use RBAC resources
   create: true
-  namespaced: false
-  rules:
-  - apiGroups: [ "*" ]
-    resources: [ "*" ]
-    verbs: [ "get", "watch", "list" ]
 
 resources: {}
   # We usually recommend not to specify default resources and to leave this as a conscious
@@ -123,52 +99,6 @@
     - name: "dump"
       stdout: {}
 
-<<<<<<< HEAD
-
-# Enable this if you're using https://github.com/coreos/prometheus-operator
-serviceMonitor:
-  enabled: false
-  # namespace: monitoring
-
-  # Fallback to the prometheus default unless specified
-  # interval: 10s
-
-  ## scheme: HTTP scheme to use for scraping. Can be used with `tlsConfig` for example if using istio mTLS.
-  # scheme: ""
-
-  ## tlsConfig: TLS configuration to use when scraping the endpoint. For example if using istio mTLS.
-  ## Of type: https://github.com/coreos/prometheus-operator/blob/master/Documentation/api.md#tlsconfig
-  # tlsConfig: {}
-
-  # bearerTokenFile:
-  # Fallback to the prometheus default unless specified
-  # scrapeTimeout: 30s
-
-  ## Used to pass Labels that are used by the Prometheus installed in your cluster to select Service Monitors to work with
-  ## ref: https://github.com/coreos/prometheus-operator/blob/master/Documentation/api.md#prometheusspec
-  additionalLabels: {}
-
-  # Retain the job and instance labels of the metrics pushed to the Pushgateway
-  # [Scraping Pushgateway](https://github.com/prometheus/pushgateway#configure-the-pushgateway-as-a-target-to-scrape)
-  honorLabels: true
-
-  ## Metric relabel configs to apply to samples before ingestion.
-  ## [Metric Relabeling](https://prometheus.io/docs/prometheus/latest/configuration/configuration/#metric_relabel_configs)
-  metricRelabelings: []
-  # - action: keep
-  #   regex: 'kube_(daemonset|deployment|pod|namespace|node|statefulset).+'
-  #   sourceLabels: [__name__]
-
-  ## Relabel configs to apply to samples before ingestion.
-  ## [Relabeling](https://prometheus.io/docs/prometheus/latest/configuration/configuration/#relabel_config)
-  relabelings: []
-  # - sourceLabels: [__meta_kubernetes_pod_node_name]
-  #   separator: ;
-  #   regex: ^(.*)$
-  #   targetLabel: nodename
-  #   replacement: $1
-  #   action: replace
-=======
 serviceMonitor:
   # -- Enable this if you're using https://github.com/coreos/prometheus-operator
   enabled: false
@@ -187,5 +117,4 @@
   # -- Path to scrape metrics
   path: /metrics
   # -- Timeout for scrape metrics request
-  scrapeTimeout: 10s
->>>>>>> c5a08c78
+  scrapeTimeout: 10s